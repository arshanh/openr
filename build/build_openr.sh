#!/bin/bash -e

#
# Copyright (c) 2014-present, Facebook, Inc.
#
# This source code is licensed under the MIT license found in the
# LICENSE file in the root directory of this source tree.
#

set -ex

BUILD_DIR="$(readlink -f "$(dirname "$0")")"
export DESTDIR=""
mkdir -p "$BUILD_DIR/deps"
cd "$BUILD_DIR/deps"

find_github_hash() {
  if [[ $# -eq 1 ]]; then
    rev_file="github_hashes/$1-rev.txt"
    if [[ -f "$rev_file" ]]; then
      head -1 "$rev_file" | awk '{ print $3 }'
    fi
  fi
}

<<<<<<< HEAD
=======
install_zstd() {
  pushd .
  if [[ ! -e "zstd" ]]; then
    git clone https://github.com/facebook/zstd
  fi
  cd zstd
  make
  sudo make install
  sudo ldconfig
  popd
}

install_mstch() {
  pushd .
  if [[ ! -e "mstch" ]]; then
    git clone https://github.com/no1msd/mstch
  fi
  cd mstch
  cmake -DBUILD_SHARED_LIBS=ON -DCMAKE_CXX_FLAGS="-fPIC" .
  make
  sudo make install
  sudo ldconfig
  popd
}

install_wangle() {
  pushd .
  if [[ ! -e "wangle" ]]; then
    git clone https://github.com/facebook/wangle
  fi
  rev=$(find_github_hash facebook/wangle)
  cd wangle/wangle
  if [[ ! -z "$rev" ]]; then
    git fetch origin
    git checkout "$rev"
  fi
  cmake \
    -DFOLLY_INCLUDE_DIR=$DESTDIR/usr/local/include \
    -DFOLLY_LIBRARY=$DESTDIR/usr/local/lib \
    -DBUILD_TESTS=OFF .
  make
  sudo make install
  sudo ldconfig
  popd
}

install_libzmq() {
  pushd .
  if [[ ! -e "libzmq" ]]; then
    git clone https://github.com/zeromq/libzmq
  fi
  cd libzmq
  git fetch origin
  git checkout v4.2.2
  ./autogen.sh
  ./configure
  make
  sudo make install
  sudo ldconfig
  popd
}

install_libsodium() {
  pushd .
  if [[ ! -e "libsodium" ]]; then
    git clone https://github.com/jedisct1/libsodium --branch stable
  fi
  cd libsodium
  ./configure
  make
  sudo make install
  sudo ldconfig
  popd
}

install_folly() {
  pushd .
  if [[ ! -e "folly" ]]; then
    git clone https://github.com/facebook/folly
  fi
  rev=$(find_github_hash facebook/folly)
  cd folly/build
  if [[ ! -z "$rev" ]]; then
    git fetch origin
    git checkout "$rev"
  fi
  cmake -DBUILD_SHARED_LIBS=ON -DCMAKE_CXX_FLAGS="-fPIC" ..
  make
  sudo make install
  sudo ldconfig
  popd
}

install_fizz() {
  pushd .
  if [[ ! -e "fizz" ]]; then
    git clone https://github.com/facebookincubator/fizz
  fi
  rev=$(find_github_hash facebook/fizz)
  cd fizz/build
  if [[ ! -z "$rev" ]]; then
    git fetch origin
    git checkout "$rev"
  fi
  cmake -DBUILD_SHARED_LIBS=ON -DCMAKE_CXX_FLAGS="-fPIC" ../fizz
  make
  sudo make install
  sudo ldconfig
  popd
}

install_fbthrift() {
  pushd .
  if [[ ! -e "fbthrift" ]]; then
    git clone https://github.com/facebook/fbthrift
  fi
  rev=$(find_github_hash facebook/fbthrift)
  cd fbthrift/build
  if [[ ! -z "$rev" ]]; then
    git fetch origin
    git checkout "$rev"
  fi
  cmake -DBUILD_SHARED_LIBS=ON ..
  make
  sudo make install
  sudo ldconfig
  cd ../thrift/lib/py
  sudo python setup.py install
  popd
}

install_sigar() {
  pushd .
  if [[ ! -e "sigar" ]]; then
    git clone https://github.com/hyperic/sigar/
  fi
  cd sigar
  ./autogen.sh
  ./configure --disable-shared CFLAGS='-fgnu89-inline'
  sudo make install
  sudo ldconfig
  popd
}

install_fbzmq() {
  pushd .
  if [[ ! -e "fbzmq" ]]; then
    git clone https://github.com/facebook/fbzmq.git
  fi
  rev=$(find_github_hash facebook/fbzmq)
  cd fbzmq/build
  if [[ ! -z "$rev" ]]; then
    git fetch origin
    git checkout "$rev"
  fi
  cmake \
    -DCMAKE_CXX_FLAGS="-Wno-sign-compare -Wno-unused-parameter" \
    -DBUILD_SHARED_LIBS=OFF \
    -DCMAKE_EXE_LINKER_FLAGS="-static" \
    -DCMAKE_FIND_LIBRARY_SUFFIXES=".a" \
    -DBUILD_TESTS=OFF \
    ../fbzmq/
  make
  sudo make install
  sudo ldconfig
  cd ../fbzmq/py
  sudo python setup.py install
  popd
}

install_glog() {
  pushd .
  if [[ ! -e "glog" ]]; then
    git clone https://github.com/google/glog
  fi
  cd glog
  git fetch origin
  git checkout v0.3.5
  set -eu && autoreconf -i
  ./configure
  make
  sudo make install
  sudo ldconfig
  popd
}

install_gflags() {
  pushd .
  if [[ ! -e "gflags" ]]; then
    git clone https://github.com/gflags/gflags
  fi
  cd gflags
  git fetch origin
  git checkout v2.2.0
  if [[ ! -e "mybuild" ]]; then
    mkdir mybuild
  fi
  cd mybuild
  cmake -DBUILD_SHARED_LIBS=ON ..
  make
  sudo make install
  sudo ldconfig
  popd
}

install_gtest() {
  pushd .
  if [[ ! -e "googletest" ]]; then
    git clone https://github.com/google/googletest
  fi
  cd googletest
  git fetch origin
  git checkout release-1.8.0
  cd googletest
  cmake .
  make
  sudo make install
  sudo ldconfig
  cd ../googlemock
  cmake .
  make
  sudo make install
  sudo ldconfig
  popd
}

install_re2() {
  pushd .
  if [[ ! -e "re2" ]]; then
    git clone https://github.com/google/re2
  fi
  cd re2
  if [[ ! -e "mybuild" ]]; then
    mkdir mybuild
  fi
  cd mybuild
  cmake ..
  make
  sudo make install
  sudo ldconfig
  popd
}


install_libnl() {
  pushd .
  if [[ ! -e "libnl" ]]; then
    git clone https://github.com/thom311/libnl
    cd libnl
    git fetch origin
    git checkout libnl3_2_25
    git apply ../../fix-route-obj-attr-list.patch
    cd ..
  fi
  cd libnl
  ./autogen.sh
  ./configure
  make
  sudo make install
  sudo ldconfig
  popd
}

install_krb5() {
  pushd .
  if [[ ! -e "krb5" ]]; then
    git clone https://github.com/krb5/krb5
  fi
  cd krb5/src
  git fetch origin
  git checkout krb5-1.16.1-final
  set -eu && autoreconf -i
  ./configure
  make
  sudo make install
  sudo ldconfig
  popd
}

>>>>>>> 6c6b7036
install_openr() {
  pushd .
  cd "$BUILD_DIR"
  cmake \
    -DBUILD_SHARED_LIBS=OFF \
    -DBUILD_TESTS=ON \
    -DADD_ROOT_TESTS=ON \
    -DCMAKE_CXX_FLAGS="-Wno-unused-parameter -fPIC" \
    ../openr/
  make
  sudo make install
  sudo chmod +x "/usr/local/sbin/run_openr.sh"
  cd "$BUILD_DIR/../openr/py"
<<<<<<< HEAD
  pip install networkx==2.2
  pip install cffi
  pip install future
  pip install invoke==1.1.0
=======
  sudo pip install cffi
  sudo pip install future
>>>>>>> 6c6b7036
  python setup.py build
  python setup.py install
  cd "$BUILD_DIR"
  #make test
  popd
}

#
<<<<<<< HEAD
# install other dependencies from source
#

=======
# Install required tools and libraries via package managers
#
sudo apt-get update
sudo apt-get install -y libdouble-conversion-dev \
  libssl-dev \
  cmake \
  make \
  zip \
  git \
  autoconf \
  autoconf-archive \
  automake \
  libtool \
  g++ \
  libboost-all-dev \
  libevent-dev \
  flex \
  bison \
  liblz4-dev \
  liblzma-dev \
  scons \
  libsnappy-dev \
  libsasl2-dev \
  libnuma-dev \
  pkg-config \
  zlib1g-dev \
  binutils-dev \
  libjemalloc-dev \
  libiberty-dev \
  python-setuptools \
  python3-setuptools \
  python-pip

#
# install other dependencies from source
#

install_gflags
install_glog # Requires gflags to be build first
install_gtest
install_mstch
install_zstd
install_folly
install_fizz
install_wangle
install_libsodium
install_libzmq
install_libnl
install_krb5
install_fbthrift
install_sigar
install_fbzmq
install_re2
>>>>>>> 6c6b7036
install_openr

echo "OpenR built and installed successfully"
exit 0<|MERGE_RESOLUTION|>--- conflicted
+++ resolved
@@ -23,288 +23,6 @@
   fi
 }
 
-<<<<<<< HEAD
-=======
-install_zstd() {
-  pushd .
-  if [[ ! -e "zstd" ]]; then
-    git clone https://github.com/facebook/zstd
-  fi
-  cd zstd
-  make
-  sudo make install
-  sudo ldconfig
-  popd
-}
-
-install_mstch() {
-  pushd .
-  if [[ ! -e "mstch" ]]; then
-    git clone https://github.com/no1msd/mstch
-  fi
-  cd mstch
-  cmake -DBUILD_SHARED_LIBS=ON -DCMAKE_CXX_FLAGS="-fPIC" .
-  make
-  sudo make install
-  sudo ldconfig
-  popd
-}
-
-install_wangle() {
-  pushd .
-  if [[ ! -e "wangle" ]]; then
-    git clone https://github.com/facebook/wangle
-  fi
-  rev=$(find_github_hash facebook/wangle)
-  cd wangle/wangle
-  if [[ ! -z "$rev" ]]; then
-    git fetch origin
-    git checkout "$rev"
-  fi
-  cmake \
-    -DFOLLY_INCLUDE_DIR=$DESTDIR/usr/local/include \
-    -DFOLLY_LIBRARY=$DESTDIR/usr/local/lib \
-    -DBUILD_TESTS=OFF .
-  make
-  sudo make install
-  sudo ldconfig
-  popd
-}
-
-install_libzmq() {
-  pushd .
-  if [[ ! -e "libzmq" ]]; then
-    git clone https://github.com/zeromq/libzmq
-  fi
-  cd libzmq
-  git fetch origin
-  git checkout v4.2.2
-  ./autogen.sh
-  ./configure
-  make
-  sudo make install
-  sudo ldconfig
-  popd
-}
-
-install_libsodium() {
-  pushd .
-  if [[ ! -e "libsodium" ]]; then
-    git clone https://github.com/jedisct1/libsodium --branch stable
-  fi
-  cd libsodium
-  ./configure
-  make
-  sudo make install
-  sudo ldconfig
-  popd
-}
-
-install_folly() {
-  pushd .
-  if [[ ! -e "folly" ]]; then
-    git clone https://github.com/facebook/folly
-  fi
-  rev=$(find_github_hash facebook/folly)
-  cd folly/build
-  if [[ ! -z "$rev" ]]; then
-    git fetch origin
-    git checkout "$rev"
-  fi
-  cmake -DBUILD_SHARED_LIBS=ON -DCMAKE_CXX_FLAGS="-fPIC" ..
-  make
-  sudo make install
-  sudo ldconfig
-  popd
-}
-
-install_fizz() {
-  pushd .
-  if [[ ! -e "fizz" ]]; then
-    git clone https://github.com/facebookincubator/fizz
-  fi
-  rev=$(find_github_hash facebook/fizz)
-  cd fizz/build
-  if [[ ! -z "$rev" ]]; then
-    git fetch origin
-    git checkout "$rev"
-  fi
-  cmake -DBUILD_SHARED_LIBS=ON -DCMAKE_CXX_FLAGS="-fPIC" ../fizz
-  make
-  sudo make install
-  sudo ldconfig
-  popd
-}
-
-install_fbthrift() {
-  pushd .
-  if [[ ! -e "fbthrift" ]]; then
-    git clone https://github.com/facebook/fbthrift
-  fi
-  rev=$(find_github_hash facebook/fbthrift)
-  cd fbthrift/build
-  if [[ ! -z "$rev" ]]; then
-    git fetch origin
-    git checkout "$rev"
-  fi
-  cmake -DBUILD_SHARED_LIBS=ON ..
-  make
-  sudo make install
-  sudo ldconfig
-  cd ../thrift/lib/py
-  sudo python setup.py install
-  popd
-}
-
-install_sigar() {
-  pushd .
-  if [[ ! -e "sigar" ]]; then
-    git clone https://github.com/hyperic/sigar/
-  fi
-  cd sigar
-  ./autogen.sh
-  ./configure --disable-shared CFLAGS='-fgnu89-inline'
-  sudo make install
-  sudo ldconfig
-  popd
-}
-
-install_fbzmq() {
-  pushd .
-  if [[ ! -e "fbzmq" ]]; then
-    git clone https://github.com/facebook/fbzmq.git
-  fi
-  rev=$(find_github_hash facebook/fbzmq)
-  cd fbzmq/build
-  if [[ ! -z "$rev" ]]; then
-    git fetch origin
-    git checkout "$rev"
-  fi
-  cmake \
-    -DCMAKE_CXX_FLAGS="-Wno-sign-compare -Wno-unused-parameter" \
-    -DBUILD_SHARED_LIBS=OFF \
-    -DCMAKE_EXE_LINKER_FLAGS="-static" \
-    -DCMAKE_FIND_LIBRARY_SUFFIXES=".a" \
-    -DBUILD_TESTS=OFF \
-    ../fbzmq/
-  make
-  sudo make install
-  sudo ldconfig
-  cd ../fbzmq/py
-  sudo python setup.py install
-  popd
-}
-
-install_glog() {
-  pushd .
-  if [[ ! -e "glog" ]]; then
-    git clone https://github.com/google/glog
-  fi
-  cd glog
-  git fetch origin
-  git checkout v0.3.5
-  set -eu && autoreconf -i
-  ./configure
-  make
-  sudo make install
-  sudo ldconfig
-  popd
-}
-
-install_gflags() {
-  pushd .
-  if [[ ! -e "gflags" ]]; then
-    git clone https://github.com/gflags/gflags
-  fi
-  cd gflags
-  git fetch origin
-  git checkout v2.2.0
-  if [[ ! -e "mybuild" ]]; then
-    mkdir mybuild
-  fi
-  cd mybuild
-  cmake -DBUILD_SHARED_LIBS=ON ..
-  make
-  sudo make install
-  sudo ldconfig
-  popd
-}
-
-install_gtest() {
-  pushd .
-  if [[ ! -e "googletest" ]]; then
-    git clone https://github.com/google/googletest
-  fi
-  cd googletest
-  git fetch origin
-  git checkout release-1.8.0
-  cd googletest
-  cmake .
-  make
-  sudo make install
-  sudo ldconfig
-  cd ../googlemock
-  cmake .
-  make
-  sudo make install
-  sudo ldconfig
-  popd
-}
-
-install_re2() {
-  pushd .
-  if [[ ! -e "re2" ]]; then
-    git clone https://github.com/google/re2
-  fi
-  cd re2
-  if [[ ! -e "mybuild" ]]; then
-    mkdir mybuild
-  fi
-  cd mybuild
-  cmake ..
-  make
-  sudo make install
-  sudo ldconfig
-  popd
-}
-
-
-install_libnl() {
-  pushd .
-  if [[ ! -e "libnl" ]]; then
-    git clone https://github.com/thom311/libnl
-    cd libnl
-    git fetch origin
-    git checkout libnl3_2_25
-    git apply ../../fix-route-obj-attr-list.patch
-    cd ..
-  fi
-  cd libnl
-  ./autogen.sh
-  ./configure
-  make
-  sudo make install
-  sudo ldconfig
-  popd
-}
-
-install_krb5() {
-  pushd .
-  if [[ ! -e "krb5" ]]; then
-    git clone https://github.com/krb5/krb5
-  fi
-  cd krb5/src
-  git fetch origin
-  git checkout krb5-1.16.1-final
-  set -eu && autoreconf -i
-  ./configure
-  make
-  sudo make install
-  sudo ldconfig
-  popd
-}
-
->>>>>>> 6c6b7036
 install_openr() {
   pushd .
   cd "$BUILD_DIR"
@@ -318,15 +36,10 @@
   sudo make install
   sudo chmod +x "/usr/local/sbin/run_openr.sh"
   cd "$BUILD_DIR/../openr/py"
-<<<<<<< HEAD
   pip install networkx==2.2
   pip install cffi
   pip install future
   pip install invoke==1.1.0
-=======
-  sudo pip install cffi
-  sudo pip install future
->>>>>>> 6c6b7036
   python setup.py build
   python setup.py install
   cd "$BUILD_DIR"
@@ -335,65 +48,9 @@
 }
 
 #
-<<<<<<< HEAD
 # install other dependencies from source
 #
 
-=======
-# Install required tools and libraries via package managers
-#
-sudo apt-get update
-sudo apt-get install -y libdouble-conversion-dev \
-  libssl-dev \
-  cmake \
-  make \
-  zip \
-  git \
-  autoconf \
-  autoconf-archive \
-  automake \
-  libtool \
-  g++ \
-  libboost-all-dev \
-  libevent-dev \
-  flex \
-  bison \
-  liblz4-dev \
-  liblzma-dev \
-  scons \
-  libsnappy-dev \
-  libsasl2-dev \
-  libnuma-dev \
-  pkg-config \
-  zlib1g-dev \
-  binutils-dev \
-  libjemalloc-dev \
-  libiberty-dev \
-  python-setuptools \
-  python3-setuptools \
-  python-pip
-
-#
-# install other dependencies from source
-#
-
-install_gflags
-install_glog # Requires gflags to be build first
-install_gtest
-install_mstch
-install_zstd
-install_folly
-install_fizz
-install_wangle
-install_libsodium
-install_libzmq
-install_libnl
-install_krb5
-install_fbthrift
-install_sigar
-install_fbzmq
-install_re2
->>>>>>> 6c6b7036
 install_openr
 
 echo "OpenR built and installed successfully"
